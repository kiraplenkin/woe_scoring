--- conflicted
+++ resolved
@@ -1,7 +1,3 @@
 from woe_scoring.core import WOETransformer, CreateModel
 
-<<<<<<< HEAD
-__version__ = "0.4.1"
-=======
-__version__ = "0.4.0"
->>>>>>> 8f5ef447
+__version__ = "0.4.1"